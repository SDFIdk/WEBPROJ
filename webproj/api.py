from cmath import inf
import os
import json
from pathlib import Path
from typing import Union

from fastapi import FastAPI
from fastapi.responses import JSONResponse
from fastapi.middleware.cors import CORSMiddleware

import pyproj
from pyproj.transformer import Transformer, AreaOfInterest

<<<<<<< HEAD
version = "1.1.0"
=======
from webproj.utils import IntFloatConverter

version = "1.2.0"
>>>>>>> 57bc0a7f

if "WEBPROJ_LIB" in os.environ:
    pyproj.datadir.append_data_dir(os.environ["WEBPROJ_LIB"])


<<<<<<< HEAD
# Set up the app
app = FastAPI(
    title=__name__,
    description="## API til koordinattransformationer\n\nAPIet "
                "__WEBPROJ__ giver adgang til at transformere "
                "multidimensionelle koordinatsæt. \n\nTil adgang "
                "benyttes Dataforsyningens brugeradgang som ved andre "
                "tjenester.\n\n[Versionshistorik](/webproj.txt)",
    version=version,
    terms_of_service="https://dataforsyningen.dk/Vilkaar",
=======
api = Api(
    app,
    version=version,
    title="WEBPROJ",
    description=(
        "## API til koordinattransformationer"
        "\n\n"
        "API'et __WEBPROJ__ giver adgang til at transformere "
        "multidimensionelle koordinatsæt."
        "\n\n"
        "Til adgang benyttes Dataforsyningens brugeradgang som ved andre "
        "tjenester."
        "\n\n"
        "[Versionshistorik](/webproj.txt)"
    ),
    terms_url="https://dataforsyningen.dk/Vilkaar",
>>>>>>> 57bc0a7f
    contact="support@sdfi.dk",
    license="MIT License",
    license_url="https://raw.githubusercontent.com/SDFIdk/WEBPROJ/master/LICENSE",
)
origins = ["*"]
app.add_middleware(CORSMiddleware, allow_origins=origins)

_DATA = Path(__file__).parent / Path("data.json")

with open(_DATA, "r", encoding="UTF-8") as data:
    CRS_LIST = json.load(data)

AOI = {
    "DK": AreaOfInterest(3.0, 54.5, 15.5, 58.0),
    "GL": AreaOfInterest(-75.0, 56.0, 8.5, 87.5),
}


def _make_4d(coord):
    if len(coord) == 2:
        return (coord[0], coord[1], None, None)

    if len(coord) == 3:
        return (coord[0], coord[1], coord[2], None)

    if len(coord) == 4:
        return (coord[0], coord[1], coord[2], coord[3])

    return ()


class OptimusPrime:
    """
    Optimus Prime is a Transformer... also, this is fun and avoids
    name clashes with pyproj
    """

    def __init__(self, src, dst):
        """
        Transformation from src to dst
        """
        self.pre_pipeline = None
        self.epsg_pipeline = None
        self.post_pipeline = None

        src = src.upper()
        dst = dst.upper()
        dst_hub = dst

        if src not in CRS_LIST.keys():
            raise ValueError(f"Unknown source CRS identifier: '{src}'")

        if dst not in CRS_LIST.keys():
            raise ValueError(f"Unknown destination CRS identifier: '{dst}'")

        src_region = CRS_LIST[src]["country"]
        dst_region = CRS_LIST[dst]["country"]
        if src_region != dst_region and "Global" not in (src_region, dst_region):
            raise ValueError("CRS's are not compatible across countries")

        # determine region of transformation
        if src_region == dst_region:
            region = AOI[src_region]
        elif src_region == "Global":
            region = AOI[dst_region]
        else:
            region = AOI[src_region]

        src_auth = src.split(":")[0]
        dst_auth = dst.split(":")[0]

        # determine which transformation stops to do along the way
        non_epsg_src = src_auth != "EPSG"
        non_epsg_dst = dst_auth != "EPSG"

        if non_epsg_src:
            pipeline = (
                f"+proj=pipeline "
                f"+step +inv +init={src} "
                f"+step +proj=unitconvert +xy_in=rad +xy_out=deg "
                f"+step +proj=axisswap +order=2,1"
            )
            self.pre_pipeline = Transformer.from_pipeline(pipeline)

            if src_auth == "DK":
                src = "EPSG:4258"

        # standard case, which handles all transformations between
        # CRS's that are both EPSG SRID's AND which handles transformations
        # where ONE of the two CRS's is a non-EPSG SRID by supplying a
        # transformation hub using ETRS89 or GR96
        if src != dst or non_epsg_src != non_epsg_dst:
            if dst_auth == "DK":
                dst_hub = "EPSG:4258"
            if dst_auth == "GL":
                dst_hub = "EPSG:4909"

            try:
                self.epsg_pipeline = Transformer.from_crs(
                    src, dst_hub, area_of_interest=region
                )
            except RuntimeError as e:
                raise ValueError("Invalid CRS identifier")

        if non_epsg_dst:
            pipeline = (
                f"+proj=pipeline "
                f"+step +proj=axisswap +order=2,1 "
                f"+step +proj=unitconvert +xy_in=deg +xy_out=rad "
                f"+step +init={dst}"
            )
            self.post_pipeline = Transformer.from_pipeline(pipeline)

    def transform(self, coord):
        """
        Transform coordinate
        """
        (v1, v2, v3, v4) = coord
        if self.pre_pipeline:
            out = self.pre_pipeline.transform(v1, v2, v3, v4)
            (v1, v2, v3, v4) = _make_4d(out)

        if self.epsg_pipeline:
            out = self.epsg_pipeline.transform(v1, v2, v3, v4)
            (v1, v2, v3, v4) = _make_4d(out)

        if self.post_pipeline:
            out = self.post_pipeline.transform(v1, v2, v3, v4)
            (v1, v2, v3, v4) = _make_4d(out)

        if float("inf") in out or float("-inf") in out:
            raise ValueError(
                "Input coordinate outside area of use of either source or destination CRS"
            )

        return (v1, v2, v3, v4)


class TransformerFactory:
    transformers = {}

    @classmethod
    def create(cls, src:str, dst:str):
        if src not in cls.transformers.keys():
            cls.transformers[src] = {}

        if dst not in cls.transformers[src].keys():
            cls.transformers[src][dst] = OptimusPrime(src, dst)

        return cls.transformers[src][dst]


@app.get("/")
def Endpoint():
    return {}


@app.get("/v1.0/crs/")
@app.get("/v1.1/crs/")
@app.get("/v1.2/crs/")
def CRSIndex():
    """
    List available coordinate reference systems
    """
    index = {}
    for srid, crsinfo in CRS_LIST.items():
        if crsinfo["country"] not in index:
            index[crsinfo["country"]] = []
        index[crsinfo["country"]].append(srid)

    return index


@app.get("/v1.0/crs/{crs}")
def CRS(crs):
    """
    Retrieve information about a given coordinate reference system
    """
    try:
        return CRS_LIST[crs.upper()]
    except KeyError:
        JSONResponse(status_code=404,error=f"'{crs}' not available")


@app.get("/v1.1/crs/{crs}")
def CRSv1_1(crs):
    """
    Retrieve information about a given coordinate reference system

    Version 1.1 includes the SRID, area of use and bounding box in
    the CRS info.
    """
    output = CRS(crs)
    output["srid"] = crs

    # determine area of use and bounding box
    try:
        crs_from_db = pyproj.CRS.from_user_input(crs.upper())
        if crs_from_db.is_compound:
            area = inf
            for subcrs in crs_from_db.sub_crs_list:
                aou = subcrs.area_of_use
                bbox_area = aou.east - aou.west * aou.north - aou.south
                if bbox_area < area:
                    output["area_of_use"] = subcrs.area_of_use.name
                    output["bounding_box"] = list(subcrs.area_of_use.bounds)
        else:
            output["area_of_use"] = crs_from_db.area_of_use.name
            output["bounding_box"] = list(crs_from_db.area_of_use.bounds)
    except pyproj.exceptions.CRSError:
        # special cases not in proj.db
        if crs == "DK:S34J":
            output["area_of_use"] = "Denmark - Jutland onshore"
            output["bounding_box"] = [8.0, 54.5, 11.0, 57.75]
        elif crs == "DK:S34S":
            output["area_of_use"] = "Denmark - Sealand onshore"
            output["bounding_box"] = [11.0, 54.5, 12.8, 56.5]
        elif crs == "DK:S45B":
            output["area_of_use"] = "Denmark - Bornholm onshore"
            output["bounding_box"] = [14.6, 54.9, 15.2, 55.3]
        else:
            JSONResponse(status_code=404,error=f"'{crs}' not available")

    return output


@app.get("/v1.2/crs/{crs}")
def CRSv1_2(crs):
    """
    Retrieve information about a given coordinate reference system

    Version 1.2 includes coodinate units of the returned CRS.
    """
    output = CRSv1_1(crs)
    
    # initialize unit elements in output dict
    for i in range(1, 5):
        output[f"v{i}_unit"] = None

    try:
        crs_from_db = pyproj.CRS.from_user_input(crs.upper())
        for i, axis in enumerate(crs_from_db.axis_info, start=1):
            output[f"v{i}_unit"] = axis.unit_name

    except pyproj.exceptions.CRSError:
        # special cases not in proj.db
        if crs == "DK:S34J":
            output["v1_unit"] = "metre"
            output["v2_unit"] = "metre"
        elif crs == "DK:S34S":
            output["v1_unit"] = "metre"
            output["v2_unit"] = "metre"
        elif crs == "DK:S45B":
            output["v1_unit"] = "metre"
            output["v2_unit"] = "metre"
        else:
            JSONResponse(status_code=404,error=f"'{crs}' not available")

    # sort output for improved human readability
    return dict(sorted(output.items()))


@app.get("/v1.0/trans/{src}/{dst}/{v1}/{v2}")
@app.get("/v1.1/trans/{src}/{dst}/{v1}/{v2}")
@app.get("/v1.2/trans/{src}/{dst}/{v1}/{v2}")
async def Transformation2D(src:str,dst:str,v1:str,v2:str):
    """
    Transform a 2D coordinate from one CRS to another
    """
    try:
        transformer = TransformerFactory.create(src, dst)
        (v1, v2, _, _) = transformer.transform(_make_4d((v1, v2)))
        return {"v1:": v1, "v2": v2}
    except ValueError as error:
        JSONResponse(status_code=404,error=error)

    
    

@app.get("/v1.0/trans/{src}/{dst}/{v1}/{v2}/{v3}")
@app.get("/v1.1/trans/{src}/{dst}/{v1}/{v2}/{v3}")
@app.get("/v1.2/trans/{src}/{dst}/{v1}/{v2}/{v3}")
async def Transformation3D(src:str,dst:str,v1:str,v2:str,v3:str):
    """
    Transform a 3D coordinate from one CRS to another
    """
    try:
        transformer = TransformerFactory.create(src, dst)
        (v1, v2, v3, _) = transformer.transform(_make_4d((v1, v2, v3)))
    except ValueError as error:
        JSONResponse(status_code=404,error=error)

    return {"v1": v1, "v2": v2, "v3": v3}


@app.get("/v1.0/trans/{src}/{dst}/{v1}/{v2}/{v3}/{v4}")
@app.get("/v1.1/trans/{src}/{dst}/{v1}/{v2}/{v3}/{v4}")
@app.get("/v1.2/trans/{src}/{dst}/{v1}/{v2}/{v3}/{v4}")
async def Transformation4D(src:str,dst:str,v1:str,v2:str,v3:str,v4:str):
    """
    Transform a 4D coordinate from one CRS to another
    """
    try:
        transformer = TransformerFactory.create(src, dst)
        (v1, v2, v3, v4) = transformer.transform((v1, v2, v3, v4))
    except ValueError as error:
        return JSONResponse(status_code=404,error=error)

<<<<<<< HEAD
    return {"v1": v1, "v2": v2, "v3": v3, "v4": v4}
=======
        return {"v1": v1, "v2": v2, "v3": v3, "v4": v4}


@api.route("/v1.2/info/")
class Info(Resource):
    def get(self):
        """
        Retrieve information about the running instance of WEBPROJ and it's constituent components.
        """
        return {
            "webproj_version": version,
            "proj_version": pyproj.__proj_version__,
        }
>>>>>>> 57bc0a7f
<|MERGE_RESOLUTION|>--- conflicted
+++ resolved
@@ -2,7 +2,6 @@
 import os
 import json
 from pathlib import Path
-from typing import Union
 
 from fastapi import FastAPI
 from fastapi.responses import JSONResponse
@@ -11,19 +10,11 @@
 import pyproj
 from pyproj.transformer import Transformer, AreaOfInterest
 
-<<<<<<< HEAD
-version = "1.1.0"
-=======
-from webproj.utils import IntFloatConverter
-
 version = "1.2.0"
->>>>>>> 57bc0a7f
 
 if "WEBPROJ_LIB" in os.environ:
     pyproj.datadir.append_data_dir(os.environ["WEBPROJ_LIB"])
 
-
-<<<<<<< HEAD
 # Set up the app
 app = FastAPI(
     title=__name__,
@@ -34,27 +25,8 @@
                 "tjenester.\n\n[Versionshistorik](/webproj.txt)",
     version=version,
     terms_of_service="https://dataforsyningen.dk/Vilkaar",
-=======
-api = Api(
-    app,
-    version=version,
-    title="WEBPROJ",
-    description=(
-        "## API til koordinattransformationer"
-        "\n\n"
-        "API'et __WEBPROJ__ giver adgang til at transformere "
-        "multidimensionelle koordinatsæt."
-        "\n\n"
-        "Til adgang benyttes Dataforsyningens brugeradgang som ved andre "
-        "tjenester."
-        "\n\n"
-        "[Versionshistorik](/webproj.txt)"
-    ),
-    terms_url="https://dataforsyningen.dk/Vilkaar",
->>>>>>> 57bc0a7f
     contact="support@sdfi.dk",
     license="MIT License",
-    license_url="https://raw.githubusercontent.com/SDFIdk/WEBPROJ/master/LICENSE",
 )
 origins = ["*"]
 app.add_middleware(CORSMiddleware, allow_origins=origins)
@@ -360,20 +332,15 @@
     except ValueError as error:
         return JSONResponse(status_code=404,error=error)
 
-<<<<<<< HEAD
     return {"v1": v1, "v2": v2, "v3": v3, "v4": v4}
-=======
-        return {"v1": v1, "v2": v2, "v3": v3, "v4": v4}
-
-
-@api.route("/v1.2/info/")
-class Info(Resource):
-    def get(self):
-        """
-        Retrieve information about the running instance of WEBPROJ and it's constituent components.
-        """
-        return {
-            "webproj_version": version,
-            "proj_version": pyproj.__proj_version__,
-        }
->>>>>>> 57bc0a7f
+
+
+@app.get("/v1.2/info")
+def Info():
+    """
+    Retrieve information about the running instance of WEBPROJ and it's constituent components.
+    """
+    return {
+        "webproj_version": version,
+        "proj_version": pyproj.__proj_version__,
+    }